--- conflicted
+++ resolved
@@ -13,11 +13,7 @@
 class AppIdNamer(
   api: Api,
   prefix: Path,
-<<<<<<< HEAD
-  ttl: Duration,
-=======
   ttl: => Duration,
->>>>>>> 038c223b
   timer: Timer = DefaultTimer
 ) extends Namer {
 
