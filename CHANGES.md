--- conflicted
+++ resolved
@@ -1,13 +1,8 @@
-<<<<<<< HEAD
 ## 0.x.y
 
 * Upgrade to Finagle 6.37.0.
-=======
-## 0.x.x
-
 * HTTP response classifiers must not consider a request to be
   retryable when it has a chunked request body.
->>>>>>> 5a599e90
 
 ## 0.7.4
 
