package io.buoyant.k8s

import java.util.concurrent.atomic.AtomicReference
import com.fasterxml.jackson.core.`type`.TypeReference
import com.twitter.concurrent.AsyncStream
import com.twitter.finagle.param.HighResTimer
import com.twitter.finagle.service.{Backoff, RetryBudget, RetryFilter, RetryPolicy}
import com.twitter.finagle.stats.StatsReceiver
import com.twitter.finagle.tracing.Trace
import com.twitter.finagle.{Failure, Filter, http}
import com.twitter.io.Reader
import com.twitter.util.TimeConversions._
import com.twitter.util.{NonFatal => _, _}
import scala.util.control.NonFatal

/**
 * An abstract class that encapsulates the ability to Watch a k8s [[Resource]].
 */
private[k8s] abstract class Watchable[O <: KubeObject: TypeReference, W <: Watch[O]: TypeReference, G <: KubeMetadata: TypeReference] extends Resource {
  import Watchable._

  protected def backoffs: Stream[Duration]
  protected def stats: StatsReceiver
  // whether or not to pass resource versions on watches; this should be true
  // for List resources & false for object resources.
  // TODO: there is probably a more elegant way to represent this...
  protected val watchResourceVersion: Boolean

  protected def infiniteRetryFilter = new RetryFilter[http.Request, http.Response](
    RetryPolicy.backoff(backoffs) {
      // We will assume 5xx are retryable, everything else is not for now
      case (_, Return(rep)) => rep.status.code >= 500 && rep.status.code < 600
      // Don't retry on interruption
      case (_, Throw(e: Failure)) if e.isFlagged(Failure.Interrupted) => false
      case (_, Throw(NonFatal(ex))) =>
        log.error("retrying k8s request to %s on error %s", path, ex)
        true
    },
    HighResTimer.Default,
    stats,
    RetryBudget.Infinite
  )

  def get(
    labelSelector: Option[String] = None,
    fieldSelector: Option[String] = None,
    resourceVersion: Option[String] = None,
    retryIndefinitely: Boolean = false,
    watch: Boolean = false
  ): Future[Option[G]] = {
    val req = Api.mkreq(
      http.Method.Get,
      if (watch) watchPath else path,
      None,
      LabelSelectorKey -> labelSelector,
      FieldSelectorKey -> fieldSelector,
      ResourceVersionKey -> resourceVersion
    )

    val retry =
      if (retryIndefinitely) infiniteRetryFilter
      else Filter.identity[http.Request, http.Response]

    val retryingClient = retry andThen client
    Trace.letClear(retryingClient(req)).flatMap {
      case rep if rep.status == http.Status.NotFound => Future.value(None)
      case rep => Api.parse[G](rep).map(Some(_))
    }
  }

  /**
   * implementing classes should define this method to retrieve the current state
   * of the resource to pass as Modified results to any watchers.
   *
   * @return a Future containing a sequence of Watches and an optional String representing the current resourceVersion
   */
  protected def restartWatches(
    labelSelector: Option[String] = None,
    fieldSelector: Option[String] = None
  ): Future[(Seq[W], Option[String])]

  /**
   * Watch this resource for changes, using a chunked HTTP request.
   *
   * TODO: investigate k8s websockets support as an alternative HTTP approach
   *
   * @return An asynchronous stream of [[Watch]] objects containing additions, modifications, and
   *         deletions to the items in the list being watched, and a Closable handle allowing for
   *         the watch to be terminated.
   */
  def watch(
    labelSelector: Option[String] = None,
    fieldSelector: Option[String] = None,
    resourceVersion: Option[String] = None
  ): (AsyncStream[W], Closable) = {
    val close = new AtomicReference[Closable](Closable.nop)

    // Internal method used to recursively retry watches as needed on failures.
    def _watch(resourceVersion: Option[String] = None): AsyncStream[W] = {
      val req = Api.mkreq(http.Method.Get, watchPath, None,
        LabelSelectorKey -> labelSelector,
        FieldSelectorKey -> fieldSelector,
        ResourceVersionKey -> resourceVersion)
      val retryingClient = infiniteRetryFilter andThen client
      val initialState = Trace.letClear(retryingClient(req))

      close.set(Closable.make { _ =>
        log.trace("k8s watch cancelled")
        initialState.raise(Api.Closed)
        Future.Unit
      })

      AsyncStream.fromFuture(initialState).flatMap { rsp =>
        rsp.status match {
          // NOTE: 5xx-class statuses will be retried by the infiniteRetryFilter above.
          case http.Status.Ok =>
            close.set(Closable.make { _ =>
              log.debug("k8s watch closed")
              Future {
                rsp.reader.discard()
              } handle {
                case _: Reader.ReaderDiscarded =>
              }
            })
            val watchStream = Json.readStream[W](rsp.reader, Api.BufSize)
            watchStream ++ // if the stream ends (k8s will kill connections after ~30m), restart it)
              AsyncStream.fromFuture {
                // It's safe to call lastOption here, because we're after the `++` operator, so
                // this code will not be executed until `watchStream` has completed.
                val currentVersion = watchStream.lastOption.map(_.flatMap(_.resourceVersion))
                currentVersion.flatMap {
                  case Some(version) => Future.value(_watch(Some(version)))
                  case None =>
                    // In this case, we want to try loading the initial information instead before watching again.
                    restartWatches(labelSelector, fieldSelector).map {
                      case (ws, ver) =>
                        AsyncStream.fromSeq(ws) ++ _watch(ver)
                    }
                }
              }.flatten

          case http.Status.Gone =>
            // Gone is returned by k8s to indicate the requested resource version is too old to watch. A common scenario
            // that exhibits this error is:
            //
            // 1. Kubernetes kills a connection or the connection is lost
            // 2. We try to re-establish the watch from the last received version, but because we are only watching a
            //    subset of resources, that version was a while ago
            // 3. The watch fails
            //
            // We need to reload the initial information to ensure we are "caught up," and then watch again.
            AsyncStream.fromFuture {
              restartWatches(labelSelector, fieldSelector).map {
                case (ws, ver) => AsyncStream.fromSeq(ws) ++ _watch(ver)
              }
            }.flatten

          case status =>
            close.set(Closable.nop)
<<<<<<< HEAD
            log.debug(s"k8s failed to watch resource $watchPath: ${status.code} ${status.reason}")
=======
            log.debug("k8s failed to watch resource %s: %d %s", path, status.code, status.reason)
>>>>>>> 90813447
            val f = Future.exception(Api.UnexpectedResponse(rsp))
            AsyncStream.fromFuture(f)
        }
      }
    }

    (_watch(resourceVersion), Closable.ref(close))
  }

  /**
   * Convert this Watchable into an [[Activity]] with a function called on
   * each watch event to update the state of the [[Activity]].
   * @param convert function called to convert the response of a GET request on
   *                this resource initial state of the [[Activity]]. this takes an
   *                [[Option]] in case the GET request returns 404.
   * @param labelSelector an optional label selector field for the Kubernetes API
   *                      request.
   * @param fieldSelector an optional field selector field for the Kubernetes API
   *                      request.
   * @param onEvent function called on each [[Watch]] event.
   * @return an [[Activity]]`[T]` updated by [[Watch]] events on this object,
   *         where `T` is the return type of the `onEvent` function
   */
  def activity[T](
    convert: Option[G] => T,
    labelSelector: Option[String] = None,
    fieldSelector: Option[String] = None
  )(onEvent: (T, W) => T): Activity[T] =
    Activity(Var.async[Activity.State[T]](Activity.Pending) { state =>
      val closeRef = new AtomicReference[Closable](Closable.nop)
      val pending = get(
        labelSelector = labelSelector,
        fieldSelector = fieldSelector,
        retryIndefinitely = true
      )
        // since we're retrying the GET request forever, this `onFailure`
        // should probably never fire. but who knows?
        .onFailure { e =>
          log.warning(s"k8s failed to get resource at $path: $e")
          state.update(Activity.Failed(e))
        }
        // otherwise, update the activity with the initial state, and
        // apply the onEvent function to each successive watch event in
        // the stream.
        .onSuccess { initial =>
          val initialState = convert(initial)
          state.update(Activity.Ok(initialState))

          val version = if (watchResourceVersion) {
            for {
              initialValue <- initial
              metadata <- initialValue.metadata
              resourceVersion <- metadata.resourceVersion
            } yield resourceVersion
          } else {
            None
          }

          val (stream, close) = watch(
            labelSelector = labelSelector,
            fieldSelector = fieldSelector,
            resourceVersion = version
          )

          closeRef.set(close)
          val _ = stream.foldLeft(initialState) { (state0, event) =>
            val state1 = onEvent(state0, event)
            state.update(Activity.Ok(state1))
            state1
          }
        }

      Closable.make { t =>
        pending.raise(Closed)
        Closable.ref(closeRef).close(t)
      }

    })
}

object Watchable {
  def DefaultBackoff = Backoff.exponentialJittered(1.milliseconds, 5.seconds)
  private object Closed extends Throwable

  private[k8s] val LabelSelectorKey = "labelSelector"
  private[k8s] val FieldSelectorKey = "fieldSelector"
  private[k8s] val ResourceVersionKey = "resourceVersion"

  implicit class RichAsyncStream[T](as: AsyncStream[T]) {
    /**
     * Note: forces the stream. For infinite streams, the future never resolves.
     *
     * @return the last element in the stream, if any.
     */
    def lastOption: Future[Option[T]] = as.toSeq.map(_.lastOption)
  }
}<|MERGE_RESOLUTION|>--- conflicted
+++ resolved
@@ -157,11 +157,7 @@
 
           case status =>
             close.set(Closable.nop)
-<<<<<<< HEAD
-            log.debug(s"k8s failed to watch resource $watchPath: ${status.code} ${status.reason}")
-=======
             log.debug("k8s failed to watch resource %s: %d %s", path, status.code, status.reason)
->>>>>>> 90813447
             val f = Future.exception(Api.UnexpectedResponse(rsp))
             AsyncStream.fromFuture(f)
         }
