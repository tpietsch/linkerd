machine:
  java:
    version: oraclejdk8
  node:
    version: 6.1.0
  services:
    - docker
  environment:
    CI_TERRIBLENESS: 30.seconds
<<<<<<< HEAD
    TWITTER_DEVELOP: 1
=======
>>>>>>> 591511b6

dependencies:
  cache_directories:
    - ~/.gitshas
    - .sbt-launch.jar
    - admin/src/main/resources/io/buoyant/admin/node_modules
  override:
    - ci/update.sh
    - cd admin/src/main/resources/io/buoyant/admin && npm install

test:
  pre:
    - cd admin/src/main/resources/io/buoyant/admin && npm run eslint
  override:
    - ci/test.sh:
        parallel: true

  post:
    - ci/coverage-publish.sh || true # We don't want to block the build on a failure to publish coverage results
    - mkdir -p "$CIRCLE_TEST_REPORTS/junit" && find . -type f -regex ".*/target/test-reports/.*xml" -exec cp {} "$CIRCLE_TEST_REPORTS/junit/" \;

deployment:
  nightly:
    branch: master
    commands:
      - if [ "$NIGHTLY" = "1" ]; then ci/docker-publish.sh nightly ; fi<|MERGE_RESOLUTION|>--- conflicted
+++ resolved
@@ -7,10 +7,6 @@
     - docker
   environment:
     CI_TERRIBLENESS: 30.seconds
-<<<<<<< HEAD
-    TWITTER_DEVELOP: 1
-=======
->>>>>>> 591511b6
 
 dependencies:
   cache_directories:
