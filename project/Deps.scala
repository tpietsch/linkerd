--- conflicted
+++ resolved
@@ -4,19 +4,6 @@
 
   // process lifecycle
   val twitterServer =
-<<<<<<< HEAD
-    ("com.twitter" %% "twitter-server" % "1.23.0")
-      .exclude("com.twitter", "finagle-zipkin_2.11")
-
-  def twitterUtil(mod: String) =
-    "com.twitter" %% s"util-$mod" % "6.37.0"
-
-  // networking
-  def finagle(mod: String) =
-    "com.twitter" %% s"finagle-$mod" % "6.38.0"
-  def netty4(mod: String) =
-    "io.netty" % s"netty-$mod" % "4.1.4.Final"
-=======
     ("com.twitter" %% "twitter-server" % "1.24.0")
       .exclude("com.twitter", "finagle-zipkin_2.11")
 
@@ -26,9 +13,11 @@
   // networking
   def finagle(mod: String) =
     "com.twitter" %% s"finagle-$mod" % "6.39.0"
->>>>>>> 591511b6
 
   def zkCandidate = "com.twitter.common.zookeeper" % "candidate" % "0.0.76"
+
+  def netty4(mod: String) =
+    "io.netty" % s"netty-$mod" % "4.1.4.Final"
 
   // Jackson (parsing)
   val jacksonVersion = "2.6.5"
